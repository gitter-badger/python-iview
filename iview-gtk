#!/usr/bin/env python3

import iview.config
import iview.comm
import iview.fetch
import sys
import re
from iview.comm import HTTPError

import gi
gi.require_version('Gtk', '3.0')
gi.require_version('Gdk', '3.0')
from gi.repository import Gtk, Gdk

num_windows = 0
save_location = None

def add_window():
	global num_windows
	num_windows += 1

def del_window(widget=None):
	global num_windows
	num_windows -= 1
	if num_windows == 0:
		Gtk.main_quit()

class Frontend:
	def __init__(self, parent, size):
		self.parent = parent
		self.size = size
		
		self.resumable = False
		
		# Clear any "Download failed" message from previous run
		self.parent.progress.set_text('')
		self.parent.progress.set_show_text(True)
	
	def set_fraction(self, p):
		self.size = None  # Stop calculating fraction based on size
		self.show_fraction(p)
	
	def show_fraction(self, p):
		Gdk.threads_enter()
		self.parent.progress.set_fraction(p)
		self.parent.set_title("(%0.1f%%) %s" %(p*100, self.parent.my_title))
		Gdk.threads_leave()
	
	def set_size(self, size):
		Gdk.threads_enter()
		self.parent.labels[2][1].set_text('%.1f MB' % (size / 1e6))
		Gdk.threads_leave()
		if self.size:
			self.show_fraction(size / self.size)
	
	def done(self, stopped=False, failed=False):
		Gdk.threads_enter()

		if not stopped and not failed:
			self.parent.progress.set_fraction(1.)
			self.parent.progress.set_text('Download finished')
			self.parent.set_title(self.parent.my_title)
			self.parent.close_btn.set_label(Gtk.STOCK_CLOSE)
			self.parent.pause_btn.hide()
			self.parent.resume_btn.hide()
		else:
			if failed:
				self.parent.progress.set_text('Download failed')
			self.parent.pause_btn.hide()
			
			label = 'Resume' if self.resumable else 'Retry'
			self.parent.resume_btn.set_label(label)
			self.parent.resume_btn.show()

		Gdk.threads_leave()

class Downloader(Gtk.Window):
	def __init__(self, target, title=None, dest_file=None):
		self.target = target
		self.dest_file = dest_file

		Gtk.Window.__init__(self)
		self.connect('destroy', del_window)
		self.connect('destroy', self.on_destroy)
		add_window()

		if title is None:
			title = target['url']
		self.my_title = dest_file.split("/")[-1]
		self.set_title(title)
		self.set_resizable(False)
		self.set_default_size(400,0)
		self.set_border_width(10)

		xpadding = 5
		ypadding = 2

		table = Gtk.Table(3, 3, homogeneous=False)

		self.labels = []
		for i in range(3):
			label_term = Gtk.Label()
			label_term.set_alignment(0., 0.5)
			label_desc = Gtk.Label()
			label_desc.set_alignment(1., 0.5)
			self.labels.append([label_term, label_desc])

			table.attach(label_term, 0,1, i,i+1, xpadding=xpadding, ypadding=ypadding)
			table.attach(label_desc, 1,2, i,i+1, xpadding=xpadding, ypadding=ypadding)

		self.labels[0][0].set_text('Name')
		self.labels[0][1].set_text(title)
		self.labels[1][0].set_text('Filename')
		self.labels[1][1].set_text(dest_file.split('/')[-1])
		self.labels[2][0].set_text('Download size')
		self.labels[2][1].set_text('0.0 MB')

		self.progress = Gtk.ProgressBar()
		table.attach(self.progress, 0,2, 3,4, xpadding=xpadding, ypadding=8)

		bb = Gtk.HButtonBox()
		bb.set_layout(Gtk.ButtonBoxStyle.END)
		self.pause_btn = Gtk.Button('Pause')
		self.pause_btn.connect('clicked', self.pause_download)
		self.resume_btn = Gtk.Button('Resume')
		self.resume_btn.connect('clicked', self.start_download)
		self.close_btn = Gtk.Button(stock=Gtk.STOCK_STOP)
		self.close_btn.connect('clicked', self.destroy)
		bb.pack_end(self.pause_btn, True, True, 0)
		bb.pack_end(self.resume_btn, True, True, 0)
		bb.pack_end(self.close_btn, True, True, 0)

		vbox = Gtk.VBox()
		vbox.pack_start(table, False, True, 0)
		vbox.pack_start(bb, False, True, 0)
		self.add(vbox)

		self.show_all()
		self.start_download() # kick off the DownloadWorker thread

	def start_download(self, widget=None):
		self.resume_btn.hide()
		
		frontend = Frontend(self, self.target['size'])
		self.pause_btn.hide()
		if self.target['livestream']:
			self.job = iview.fetch.rtmpdump(
				rtmp=self.target['livestream'],
				flv=self.dest_file,
				live=True,
				frontend=frontend,
			)
		else:
			self.job = iview.fetch.fetch_program(
				self.target['url'],
				dest_file=self.dest_file,
				frontend=frontend,
			)

		if not self.job:
			message = Gtk.MessageDialog(
				parent=None,
				type=Gtk.MessageType.ERROR,
				buttons=Gtk.ButtonsType.CLOSE)
			message.set_markup('<big><b>Download backend failed</b></big>\n\n' \
				'Either the download backend in question failed for some reason, or one could not be found with which to download iView programmes. Please check the README file for instructions on setting this up.')
			message.run()
			message.destroy()
			return

		if frontend.resumable:
			self.pause_btn.show()
		self.job.start()

	def pause_download(self, widget=None):
		self.job.terminate()

	def on_destroy(self, widget=None):
		self.job.terminate()

	def destroy(self, null_param=None):
		"""	Allow destroy() to be called with a parameter, thus allowing it to
			be attached to the "clicked" event of a button.
		"""
		Gtk.Window.destroy(self)

def on_download_clicked(widget, data=None):
	global window, save_location

	model, selected_iter = listing.get_selection().get_selected()
	if selected_iter is None:
		return
	item = model[selected_iter]
	if item is None or 'id' in item[1]:  # Series, or loading placeholder
		return

	save_dialog = Gtk.FileChooserDialog('Save Video',
		parent=window,
		action=Gtk.FileChooserAction.SAVE,
		buttons=(Gtk.STOCK_CANCEL, Gtk.ResponseType.CANCEL,
		         Gtk.STOCK_SAVE, Gtk.ResponseType.OK))

	if save_location is not None:
		save_dialog.set_current_folder(save_location)
	
	# build a nice filename
	# could use this ugly version instead:
	#   filename = iview.fetch.get_filename(item[1]['url'])
	# TODO: This may hamper (future) GTK+-based subtitle downloading unless
	# this is made into a shared function

	program = model.get_value(model.iter_parent(selected_iter), 0)
	# if title contains program, remove duplication
	title = item[0].replace(program + ' ', '')
	ext = 'flv' # ABC always provides us with an FLV container
	# for specials that title == program, just use program.ext
	if program == title:
		filename = "%s.%s" %(program, ext)
	else:
		filename = "%s - %s.%s" %(program, title, ext)

	# strip invalid filename characters < > : " / \ | ? *
	filename = re.sub('[\<\>\:\"\/\\\|\?\*]', '-', filename)
	save_dialog.set_current_name(filename)

	save_dialog.set_local_only(False) # allow saving to, e.g., SFTP
	save_response = save_dialog.run()

	if save_response == Gtk.ResponseType.OK:
		dest_file = save_dialog.get_filename()
		new_location = save_dialog.get_current_folder()
		if new_location is not None:
			save_location = new_location
		Downloader(item[1], item[0], dest_file)

	save_dialog.hide()
	save_dialog.destroy()

def on_listing_cursor_changed(selection):
	global description

	description.set_text('')
	download_btn.set_sensitive(False)

	model, selected_iter = selection.get_selected()
	if selected_iter is None:
		return
	item = model.get_value(selected_iter, 1)
	if item is None or 'id' in item:  # Series or unloaded episode
		return

	description.set_text(item['description'])
	download_btn.set_sensitive(True)

def load_programme():
	global programme

	for series in iview.comm.get_index():
		item = [series['title'], dict(id=series['id'])]
		series_iter = programme.append(None, item)
		programme.append(series_iter, ['Loading...', None])

def load_series_items(widget, iter, path):
	model = widget.get_model()
	child = model.iter_children(iter)

	if model.get_value(child, 1) is not None:
		# This is not a "Loading..." item, so we've already fetched this.
		# Better pull out.
		return

	series_id = model.get_value(iter, 1)['id']
	items = iview.comm.get_series_items(series_id)

	for item in items:
<<<<<<< HEAD
		target = dict(
			url=item['url'],
			livestream=item['livestream'],
			description=item['description'],
		)
		model.append(iter, [item['title'], target])
=======
		target = dict(url=item['url'], livestream=item['livestream'],
			size=item.get('size'))
		model.append(iter, [
				item['title'],
				None,
				target,
				item['description'],
			])
>>>>>>> a22ef3a4

	model.remove(child)

def about(widget, data=None):
	d = Gtk.AboutDialog()

	d.set_version(iview.config.version)
	d.set_copyright(
		'Copyright \N{COPYRIGHT SIGN} 2009-2010 by Jeremy Visser')
	d.set_license("""This program is free software: you can redistribute it and/or modify
it under the terms of the GNU General Public License as published by
the Free Software Foundation, either version 3 of the License, or
(at your option) any later version.

This program is distributed in the hope that it will be useful,
but WITHOUT ANY WARRANTY; without even the implied warranty of
MERCHANTABILITY or FITNESS FOR A PARTICULAR PURPOSE.  See the
GNU General Public License for more details.

You should have received a copy of the GNU General Public License
along with this program.  If not, see <http://www.gnu.org/licenses/>.""")

	d.run()
	d.destroy()

# Seems to be necessary for other threads to be scheduled properly. Hinted at
# http://stackoverflow.com/questions/8120860/python-doing-some-work-on-background-with-gtk-gui
from gi.repository import GLib
GLib.threads_init()

Gdk.threads_init()

window = Gtk.Window()
window.set_title('iView')
window.set_default_size(400,450)
window.set_border_width(5)
window.connect('destroy', del_window)
add_window()

vbox = Gtk.VBox()

programme_label = Gtk.Label()
programme_label.set_markup('<big><b>iView Programme</b></big>')

vbox.pack_start(programme_label, False, True, 0)

listing_scroller = Gtk.ScrolledWindow()
listing_scroller.set_policy(
	Gtk.PolicyType.AUTOMATIC, Gtk.PolicyType.AUTOMATIC)
listing_scroller.set_shadow_type(Gtk.ShadowType.IN)

<<<<<<< HEAD
# Columns: 0=name, 1=target. Target has 'id' key only for series items, and
# is None for the unloaded episode marker.
programme = gtk.TreeStore(str, object)
=======
# name, id, url, description
programme = Gtk.TreeStore(str, str, object, str)
>>>>>>> a22ef3a4

listing = Gtk.TreeView(programme)
listing.set_headers_visible(False)
selection = listing.get_selection()
selection.set_mode(Gtk.SelectionMode.SINGLE)
selection.connect('changed', on_listing_cursor_changed)
listing.connect('row-expanded', load_series_items)

tvcolumn = Gtk.TreeViewColumn('Program Name')
listing.append_column(tvcolumn)
cell = Gtk.CellRendererText()
tvcolumn.pack_start(cell, True)
tvcolumn.add_attribute(cell, 'text', 0)

listing_scroller.set_border_width(5)

listing_scroller.add(listing)
vbox.pack_start(listing_scroller, True, True, 0)

description = Gtk.Label()
description.set_line_wrap(True)
vbox.pack_start(description, False, True, 0)

bb = Gtk.HButtonBox()
bb.set_layout(Gtk.ButtonBoxStyle.EDGE)
bb.set_border_width(5)

about_btn = Gtk.Button(stock=Gtk.STOCK_ABOUT)
about_btn.connect('clicked', about)
download_btn = Gtk.Button('Download')
download_btn.set_sensitive(False)
download_btn.connect('clicked', on_download_clicked)

bb.pack_start(about_btn, True, True, 0)
bb.pack_start(download_btn, True, True, 0)

vbox.pack_start(bb, False, True, 0)

window.add(vbox)

if len(sys.argv) >= 2 and sys.argv[1] in ('-c', '--cache'):
	iview.comm.cache = sys.argv[2]

try:
	iview.comm.get_config()
	load_programme()
except HTTPError as error:
	message = Gtk.MessageDialog(
		parent=window,
		type=Gtk.MessageType.ERROR,
		buttons=Gtk.ButtonsType.CLOSE)
	message.set_markup('<big><b>Download failed</b></big>\n\n' \
		'Could not retrieve an important configuration file from iView.' \
		' Please make sure you are connected to the Internet.\n\n' \
		'If iView works fine in your web browser, then the iView API' \
		' has most likely changed. Try and find an updated version of this'
		' program, or contact the author.\n\n' \
		'URL: %s' % error.url)
	message.run()
	Gtk.main_quit()
	sys.exit(1)

window.show_all()
Gtk.main()<|MERGE_RESOLUTION|>--- conflicted
+++ resolved
@@ -273,23 +273,13 @@
 	items = iview.comm.get_series_items(series_id)
 
 	for item in items:
-<<<<<<< HEAD
 		target = dict(
 			url=item['url'],
 			livestream=item['livestream'],
 			description=item['description'],
+			size=item.get('size'),
 		)
 		model.append(iter, [item['title'], target])
-=======
-		target = dict(url=item['url'], livestream=item['livestream'],
-			size=item.get('size'))
-		model.append(iter, [
-				item['title'],
-				None,
-				target,
-				item['description'],
-			])
->>>>>>> a22ef3a4
 
 	model.remove(child)
 
@@ -341,14 +331,9 @@
 	Gtk.PolicyType.AUTOMATIC, Gtk.PolicyType.AUTOMATIC)
 listing_scroller.set_shadow_type(Gtk.ShadowType.IN)
 
-<<<<<<< HEAD
 # Columns: 0=name, 1=target. Target has 'id' key only for series items, and
 # is None for the unloaded episode marker.
-programme = gtk.TreeStore(str, object)
-=======
-# name, id, url, description
-programme = Gtk.TreeStore(str, str, object, str)
->>>>>>> a22ef3a4
+programme = Gtk.TreeStore(str, object)
 
 listing = Gtk.TreeView(programme)
 listing.set_headers_visible(False)
