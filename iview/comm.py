import os
import urllib.request
import sys
from . import config
from . import parser
import gzip
from urllib.parse import urljoin, urlsplit
from urllib.parse import urlencode
from .utils import http_get


iview_config = None

def fetch_url(url, types=None):
<<<<<<< HEAD
	"""	Simple function that fetches a URL using urllib.
		An exception is raised if an error (e.g. 404) occurs.
	"""
	url = urljoin(config.base_url, url)
	headers = iview_config['headers']
	
	# Not using plain urlopen() because the combination of
	# urlopen()'s "Connection: close" header and
	# a "gzip" encoded response
	# sometimes seems to cause the server to truncate the HTTP response
	from .utils import PersistentConnectionHandler
	with PersistentConnectionHandler() as connection:
		session = urllib.request.build_opener(connection)
		with http_get(session, url, types, headers=headers) as http:
			headers = http.info()
			if headers.get('content-encoding') == 'gzip':
				return gzip.GzipFile(fileobj=http).read()
			else:
				return http.read()

def maybe_fetch(url, type=None):
	"""	Only fetches a URL if it is not in the cache directory.
		In practice, this is really bad, and only useful for saving
		bandwidth when debugging. For one, it doesn't respect
		HTTP's wishes. Also, iView, by its very nature, changes daily.
	"""

	if not config.cache:
		return fetch_url(url, type)

	if not os.path.isdir(config.cache):
		os.mkdir(config.cache)

	filename = os.path.join(config.cache, url.rsplit('/', 1)[-1])

	if os.path.isfile(filename):
		with open(filename, 'rb') as f:
			data = f.read()
	else:
		data = fetch_url(url, type)
		with open(filename, 'wb') as f:
			f.write(data)

	return data

def get_config(headers=()):
	"""	This function fetches the iView "config". Among other things,
		it tells us an always-metered "fallback" RTMP server, and points
		us to many of iView's other XML files.
	"""
	global iview_config

	headers = dict(headers)
	try:
		headers['User-Agent'] = headers['User-Agent'] + ' '
	except LookupError:
		headers['User-Agent'] = ''
	headers['User-Agent'] += config.user_agent
	headers['Accept-Encoding'] = 'gzip'
	iview_config = dict(headers=headers)
	
	xml = maybe_fetch(config.config_url, ("application/xml", "text/xml"))
	parsed = parser.parse_config(xml)
	iview_config.update(parsed)

def get_auth():
	""" This function performs an authentication handshake with iView.
		Among other things, it tells us if the connection is unmetered,
		and gives us a one-time token we need to use to speak RTSP with
		ABC's servers, and tells us what the RTMP URL is.
	"""
	auth = iview_config['auth_url']
	if config.ip:
		query = urlsplit(auth).query
		query = query and query + "&"
		query += urlencode((("ip", config.ip),))
		auth = urljoin(auth, "?" + query)
	auth = fetch_url(auth, ("application/xml", "text/xml"))
	return parser.parse_auth(auth, iview_config)

def get_categories():
	"""Returns the list of categories
	"""
	url = iview_config['categories_url']
	category_data = maybe_fetch(url, ("application/xml", "text/xml"))
	categories = parser.parse_categories(category_data)
	return categories
=======
    """Simple function that fetches a URL using urllib.
    An exception is raised if an error (e.g. 404) occurs.
    """
    url = urljoin(config.base_url, url)
    headers = iview_config['headers']
    
    # Not using plain urlopen() because the combination of
    # urlopen()'s "Connection: close" header and
    # a "gzip" encoded response
    # sometimes seems to cause the server to truncate the HTTP response
    from .utils import PersistentConnectionHandler
    with PersistentConnectionHandler() as connection:
        session = urllib.request.build_opener(connection)
        with http_get(session, url, types, headers=headers) as http:
            headers = http.info()
            if headers.get('content-encoding') == 'gzip':
                return gzip.GzipFile(fileobj=http).read()
            else:
                return http.read()

def maybe_fetch(url, type=None):
    """Only fetches a URL if it is not in the cache directory.
    In practice, this is really bad, and only useful for saving
    bandwidth when debugging. For one, it doesn't respect
    HTTP's wishes. Also, iView, by its very nature, changes daily.
    """

    if not config.cache:
        return fetch_url(url, type)

    if not os.path.isdir(config.cache):
        os.mkdir(config.cache)

    filename = os.path.join(config.cache, url.rsplit('/', 1)[-1])

    if os.path.isfile(filename):
        with open(filename, 'rb') as f:
            data = f.read()
    else:
        data = fetch_url(url, type)
        with open(filename, 'wb') as f:
            f.write(data)

    return data

def get_config(headers=()):
    """This function fetches the iView "config". Among other things,
    it tells us an always-metered "fallback" RTMP server, and points
    us to many of iView's other XML files.
    """
    global iview_config

    headers = dict(headers)
    try:
        headers['User-Agent'] = headers['User-Agent'] + ' '
    except LookupError:
        headers['User-Agent'] = ''
    headers['User-Agent'] += config.user_agent
    headers['Accept-Encoding'] = 'gzip'
    iview_config = dict(headers=headers)
    
    xml = maybe_fetch(config.config_url, ("application/xml", "text/xml"))
    parsed = parser.parse_config(xml)
    iview_config.update(parsed)

def get_auth():
    """This function performs an authentication handshake with iView.
    Among other things, it tells us if the connection is unmetered,
    and gives us a one-time token we need to use to speak RTSP with
    ABC's servers, and tells us what the RTMP URL is.
    """
    auth = iview_config['auth_url']
    if config.ip:
        query = urlsplit(auth).query
        query = query and query + "&"
        query += urlencode((("ip", config.ip),))
        auth = urljoin(auth, "?" + query)
    auth = fetch_url(auth, ("application/xml", "text/xml"))
    return parser.parse_auth(auth, iview_config)

def get_categories():
    """Returns the list of categories
    """
    url = iview_config['categories_url']
    category_data = maybe_fetch(url, ("application/xml", "text/xml"))
    categories = parser.parse_categories(category_data)
    return categories
>>>>>>> 14b49ad3

def get_index():
    """This function pulls in the index, which contains the TV series
    that are available to us. Returns a list of "dict" objects,
    one for each series.
    """
    return series_api('seriesIndex')

def get_series_items(series_id, get_meta=False):
    """This function fetches the series detail page for the selected series,
    which contain the items (i.e. the actual episodes). By
    default, returns a list of "dict" objects, one for each
    episode. If "get_meta" is set, returns a tuple with the first
    element being the list of episodes, and the second element a
    "dict" object of series infomation.
    """

    series = series_api('series', series_id)

    for meta in series:
        if meta['id'] == series_id:
            break
    else:
        # Bad series number returns empty json string, ignore it.
        print('no results for series id {}, skipping'.format(series_id), file=sys.stderr)
        return []
    
    items = meta['items']
    if get_meta:
        return (items, meta)
    else:
        return items

def get_keyword(keyword):
    return series_api('keyword', keyword)

def series_api(key, value=""):
<<<<<<< HEAD
	query = urlencode(((key, value),))
	url = urljoin(iview_config['api_url'], '?' + query)
	index_data = maybe_fetch(url, ("application/json",))
	return parser.parse_series_api(index_data)

def get_highlights():
	# Reported as Content-Type: text/html
	highlightXML = maybe_fetch(iview_config['highlights'])
	return parser.parse_highlights(highlightXML)
=======
    query = urlencode(((key, value),))
    url = urljoin(iview_config['api_url'], '?' + query)
    index_data = maybe_fetch(url, ("application/json",))
    return parser.parse_series_api(index_data)

def get_highlights():
    # Reported as Content-Type: text/html
    highlightXML = maybe_fetch(iview_config['highlights'])
    return parser.parse_highlights(highlightXML)
>>>>>>> 14b49ad3

def get_captions(url):
    """This function takes a program name (e.g. news/730report_100803) and
    fetches the corresponding captions file. It then passes it to
    parse_subtitle(), which converts it to SRT format.
    """

    captions_url = '{}{}.xml'.format(iview_config['captions_url'], url)

<<<<<<< HEAD
	TYPES = ("text/xml", "application/xml")
	xml = maybe_fetch(captions_url % url, TYPES)
	return parser.parse_captions(xml)
=======
    TYPES = ("text/xml", "application/xml")
    xml = maybe_fetch(captions_url, TYPES)
    return parser.parse_captions(xml)
>>>>>>> 14b49ad3

def configure_socks_proxy():
    """Import the modules necessary to support usage of a SOCKS proxy
    and configure it using the current settings in iview.config
    NOTE: It would be safe to call this function multiple times
    from, say, a GTK settings dialog
    """
    try:
        import socks
        import socket
        socket.socket = socks.socksocket
    except:
        sys.excepthook(*sys.exc_info())
        print("The Python SOCKS client module is required for proxy support.", file=sys.stderr)
        sys.exit(3)

    socks.setdefaultproxy(socks.PROXY_TYPE_SOCKS5, config.socks_proxy_host, config.socks_proxy_port)

if config.socks_proxy_host is not None:
    configure_socks_proxy()<|MERGE_RESOLUTION|>--- conflicted
+++ resolved
@@ -12,95 +12,6 @@
 iview_config = None
 
 def fetch_url(url, types=None):
-<<<<<<< HEAD
-	"""	Simple function that fetches a URL using urllib.
-		An exception is raised if an error (e.g. 404) occurs.
-	"""
-	url = urljoin(config.base_url, url)
-	headers = iview_config['headers']
-	
-	# Not using plain urlopen() because the combination of
-	# urlopen()'s "Connection: close" header and
-	# a "gzip" encoded response
-	# sometimes seems to cause the server to truncate the HTTP response
-	from .utils import PersistentConnectionHandler
-	with PersistentConnectionHandler() as connection:
-		session = urllib.request.build_opener(connection)
-		with http_get(session, url, types, headers=headers) as http:
-			headers = http.info()
-			if headers.get('content-encoding') == 'gzip':
-				return gzip.GzipFile(fileobj=http).read()
-			else:
-				return http.read()
-
-def maybe_fetch(url, type=None):
-	"""	Only fetches a URL if it is not in the cache directory.
-		In practice, this is really bad, and only useful for saving
-		bandwidth when debugging. For one, it doesn't respect
-		HTTP's wishes. Also, iView, by its very nature, changes daily.
-	"""
-
-	if not config.cache:
-		return fetch_url(url, type)
-
-	if not os.path.isdir(config.cache):
-		os.mkdir(config.cache)
-
-	filename = os.path.join(config.cache, url.rsplit('/', 1)[-1])
-
-	if os.path.isfile(filename):
-		with open(filename, 'rb') as f:
-			data = f.read()
-	else:
-		data = fetch_url(url, type)
-		with open(filename, 'wb') as f:
-			f.write(data)
-
-	return data
-
-def get_config(headers=()):
-	"""	This function fetches the iView "config". Among other things,
-		it tells us an always-metered "fallback" RTMP server, and points
-		us to many of iView's other XML files.
-	"""
-	global iview_config
-
-	headers = dict(headers)
-	try:
-		headers['User-Agent'] = headers['User-Agent'] + ' '
-	except LookupError:
-		headers['User-Agent'] = ''
-	headers['User-Agent'] += config.user_agent
-	headers['Accept-Encoding'] = 'gzip'
-	iview_config = dict(headers=headers)
-	
-	xml = maybe_fetch(config.config_url, ("application/xml", "text/xml"))
-	parsed = parser.parse_config(xml)
-	iview_config.update(parsed)
-
-def get_auth():
-	""" This function performs an authentication handshake with iView.
-		Among other things, it tells us if the connection is unmetered,
-		and gives us a one-time token we need to use to speak RTSP with
-		ABC's servers, and tells us what the RTMP URL is.
-	"""
-	auth = iview_config['auth_url']
-	if config.ip:
-		query = urlsplit(auth).query
-		query = query and query + "&"
-		query += urlencode((("ip", config.ip),))
-		auth = urljoin(auth, "?" + query)
-	auth = fetch_url(auth, ("application/xml", "text/xml"))
-	return parser.parse_auth(auth, iview_config)
-
-def get_categories():
-	"""Returns the list of categories
-	"""
-	url = iview_config['categories_url']
-	category_data = maybe_fetch(url, ("application/xml", "text/xml"))
-	categories = parser.parse_categories(category_data)
-	return categories
-=======
     """Simple function that fetches a URL using urllib.
     An exception is raised if an error (e.g. 404) occurs.
     """
@@ -188,7 +99,6 @@
     category_data = maybe_fetch(url, ("application/xml", "text/xml"))
     categories = parser.parse_categories(category_data)
     return categories
->>>>>>> 14b49ad3
 
 def get_index():
     """This function pulls in the index, which contains the TV series
@@ -226,17 +136,6 @@
     return series_api('keyword', keyword)
 
 def series_api(key, value=""):
-<<<<<<< HEAD
-	query = urlencode(((key, value),))
-	url = urljoin(iview_config['api_url'], '?' + query)
-	index_data = maybe_fetch(url, ("application/json",))
-	return parser.parse_series_api(index_data)
-
-def get_highlights():
-	# Reported as Content-Type: text/html
-	highlightXML = maybe_fetch(iview_config['highlights'])
-	return parser.parse_highlights(highlightXML)
-=======
     query = urlencode(((key, value),))
     url = urljoin(iview_config['api_url'], '?' + query)
     index_data = maybe_fetch(url, ("application/json",))
@@ -246,7 +145,6 @@
     # Reported as Content-Type: text/html
     highlightXML = maybe_fetch(iview_config['highlights'])
     return parser.parse_highlights(highlightXML)
->>>>>>> 14b49ad3
 
 def get_captions(url):
     """This function takes a program name (e.g. news/730report_100803) and
@@ -256,15 +154,9 @@
 
     captions_url = '{}{}.xml'.format(iview_config['captions_url'], url)
 
-<<<<<<< HEAD
-	TYPES = ("text/xml", "application/xml")
-	xml = maybe_fetch(captions_url % url, TYPES)
-	return parser.parse_captions(xml)
-=======
     TYPES = ("text/xml", "application/xml")
     xml = maybe_fetch(captions_url, TYPES)
     return parser.parse_captions(xml)
->>>>>>> 14b49ad3
 
 def configure_socks_proxy():
     """Import the modules necessary to support usage of a SOCKS proxy
