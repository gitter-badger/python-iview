from __future__ import unicode_literals, print_function

from . import config
from xml.etree.cElementTree import XML
import json
import sys
from datetime import datetime

try:  # Python < 3
	from urlparse import urlsplit
except ImportError:  # Python 3
	from urllib.parse import urlsplit

def parse_config(soup):
	"""	There are lots of goodies in the config we get back from the ABC.
		In particular, it gives us the URLs of all the other XML data we
		need.
	"""

	xml = XML(soup)
	params = dict()
	for param in xml.getiterator('param'):
		params.setdefault(param.get('name'), param.get('value'))

	# should look like "rtmp://cp53909.edgefcs.net/ondemand"
	# Looks like the ABC don't always include this field.
	# If not included, that's okay -- ABC usually gives us the server in the auth result as well.
	rtmp_url = params['server_streaming']
	categories_url = params['categories']
	highlights_url = str(xml.find('param', attrs={'name':'highlights'}).get('value'))
	categories_url = "http://www.abc.net.au/iview/" + categories_url
	print "CAtegories: " + categories_url
	rtmp_chunks = rtmp_url.split('/')

	return {
		'rtmp_url'  : rtmp_url,
		'rtmp_host' : rtmp_chunks[2],
		'rtmp_app'  : rtmp_chunks[3],
		'auth_url'  : params['auth'],
		'api_url' : params['api'],
		'categories_url' : categories_url,
		'highlights_url' : highlights_url,
		'captions_url' : params['captions'],
	}

def parse_auth(soup, iview_config):
	"""	There are lots of goodies in the auth handshake we get back,
		but the only ones we are interested in are the RTMP URL, the auth
		token, and whether the connection is unmetered.
	"""

	xml = XML(soup)
	xmlns = "http://www.abc.net.au/iView/Services/iViewHandshaker"

	default_host = config.override_host == 'default'
	if not default_host and config.override_host:
		rtmp_url = config.stream_servers[config.override_host]
		stream_host = config.override_host
	if not default_host and not config.override_host:
		# should look like "rtmp://203.18.195.10/ondemand"
		rtmp_url = xml.find('{%s}server' % (xmlns,)).text
		default_host = rtmp_url is None

		# at time of writing, either 'Akamai' (usually metered) or 'Hostworks' (usually unmetered)
		stream_host = xml.find('{%s}host' % (xmlns,)).text
	
	if not default_host and urlsplit(rtmp_url).scheme != 'rtmp':
		print(
			'{0}: Not an RTMP server\n'
			'Using fallback from config (possibly metered)'.
			format(rtmp_url), file=sys.stderr)
		default_host = True

	if default_host or stream_host == 'Akamai':
		playpath_prefix = config.akamai_playpath_prefix
	else:
		playpath_prefix = ''

	if default_host:
		# We are a bland generic ISP using Akamai, or we are iiNet.
		rtmp_url  = iview_config['rtmp_url']

	rtmp_chunks = rtmp_url.split('/')
	rtmp_host = rtmp_chunks[2]
	rtmp_app = rtmp_chunks[3]

	token = xml.find("{%s}token" % (xmlns,)).text

	return {
		'rtmp_url'        : rtmp_url,
		'rtmp_host'       : rtmp_host,
		'rtmp_app'        : rtmp_app,
		'playpath_prefix' : playpath_prefix,
		'token'           : token,
		'free'            :
			(xml.find("{%s}free" % (xmlns,)).text == "yes")
	}

def parse_series_api(soup):
	"""	This function parses the index, which is an overall listing
		of all programs available in iView. The index is divided into
		'series' and 'items'. Series are things like 'beached az', while
		items are things like 'beached az Episode 8'.
	"""
<<<<<<< HEAD
	
	# TODO: Check charset from HTTP response or cache
	index_json = json.loads(soup.decode("UTF-8"))
	
	# alphabetically sort by title
	# casefold() is new in Python 3.3
	casefold = getattr(type(''), "casefold", type('').lower)
	index_json.sort(key=lambda series: casefold(series['b']))

	index_dict = []

	for series in index_json:
		# https://iviewdownloaders.wikia.com/wiki/ABC_iView_Downloaders_Wiki#Series_JSON_format
		result = api_attributes(series, (
			('id', 'a'),
			('title', 'b'),
			('description', 'c'),
			('thumb', 'd'),
			('keywords', 'e'),
			('category', 't'),
		))
		result['items'] = parse_series_items(series['f'])
		index_dict.append(result)

	return index_dict

def parse_series_items(series_json):
	items = []

	for item in series_json:
		# https://iviewdownloaders.wikia.com/wiki/ABC_iView_Downloaders_Wiki#Series_JSON_format
		for optional_key in ('d', 'r', 's', 'l'):
			item.setdefault(optional_key, '')
		
		result = api_attributes(item, (
			('id', 'a'),
			('title', 'b'),
			('description', 'd'),
			('category', 'e'),
			('date', 'f'),  # Date added to Iview
			('expires', 'g'),
			('broadcast', 'h'),
			('size', 'i'),
			('duration', 'j'),
			('hyperlink', 'k'),
			('home', 'l'), # program website
			('url', 'n'),
			('rating', 'm'),
			('livestream', 'r'),
			('thumb', 's'),
			('series', 'u'),
			('episode', 'v'),
		))
		
		duration = result.get('duration')
		if duration:
			result['duration'] = int(duration)
		
		size = result.get('size')
		if size:
			result['size'] = float(size) * 1e6
		
		fmt = '%Y-%m-%d %H:%M:%S'
		for field in ('date', 'expires', 'broadcast'):
			date = result.get(field)
			if date:
				result[field] = datetime.strptime(date, fmt)
		
		items.append(result)

	return items

def api_attributes(input, attributes):
	result = dict()
	for (key, code) in attributes:
		value = input.get(code)
		# Some queries return a limited set of fields, for example
		# the thumbnail is missing from "seriesIndex"
		if value is not None:
			result[key] = value
	
	# HACK: replace &amp; with & because HTML entities don't make
	# the slightest bit of sense inside a JSON structure.
	for key in ('title', 'description'):
		value = result.get(key)
		if value is not None:
			result[key] = value.replace('&amp;', '&')
	
	return result

def parse_highlights(xml):

	soup = BeautifulStoneSoup(xml)

	highlightList = []

	for series in soup('series'):
                #print "found a series: " + str(series('title')[0].contents)
                #series_iter = programme.append(None, [series.find('title').string, series.get('id'), None, None])
                tempSeries = dict()
                tempSeries['title'] = str(strip_CDATA(series('title')[0].contents[0]))
                tempSeries['thumbURL'] = str(series('thumb')[0].contents[0])
		tempSeries['keywords'] = series('keywords')
		tempSeries['seriesID'] = str(series['id'])

		highlightList.append(tempSeries)

	return highlightList

def parse_categories(xml):
	# soup = BeautifulStoneSoup(xml)
	xml = xml.replace("\n", "")
	xml = xml.replace("\t", "")
	xml = xml.replace('\^M', "")
	xml = xml.replace("\^M", "")
	print "length of xml: " + str(len(xml))
	xml = xml.replace(xml[38], "")
	
	from xml.dom.minidom import parseString
	
	doc = parseString(xml)
	

	categories = {}
	subcategories = {}
	subIDs = []
	orderID = 0

	for category in doc.getElementsByTagName("category"):
		if (not category.getAttribute("id") == "test") and (not category.getAttribute("id") in subIDs):
			#print category.getAttribute("id")
			tempCategory = dict()
			tempCategory['categoryID'] = str(category.getAttribute("id"))
			tempCategory['isGenre'] = category.getAttribute("genre") == "true"
			tempCategory['name'] = category.firstChild.firstChild.nodeValue
			tempCategory['orderID'] = orderID #For some reason python 2.4 isn't retaining the order in the dicts
			#tempCategory['series'] = []
			tempCategory['children'] = []

			if tempCategory['isGenre']:
				for subCategory in category.getElementsByTagName("category"):
					tempSubCategory = dict()
					tempSubCategory['categoryID'] = str(subCategory.getAttribute("id"))
					tempSubCategory['name'] = str(subCategory.firstChild.firstChild.nodeValue)
					tempSubCategory['parent'] = tempCategory
					tempCategory['children'].append(tempSubCategory)

					#print "\tFound a sub-category: " + tempSubCategory.name
					subIDs.append(subCategory.getAttribute("id"))
					subcategories[tempSubCategory['categoryID']] = tempSubCategory
			
			orderID = orderID + 1
			categories[tempCategory['categoryID']] = tempCategory
			
	return (categories, subcategories)

def parse_captions(soup):
	"""	Converts custom iView captions into SRT format, usable in most
		decent media players.
	"""
	xml = XML(soup)

	output = ''

	i = 1
	for title in xml.getiterator('title'):
		start = title.get('start')
		ids = start.rfind(':')
		end = title.get('end')
		ide = end.rfind(':')
		output = output + str(i) + '\n'
		output = output + start[:ids] + ',' + start[ids+1:] + ' --> ' + end[:ide] + ',' + end[ide+1:] + '\n'
		output = output + title.text.replace('|','\n') + '\n\n'
		i += 1

	return output

def strip_CDATA(string):
        ret = string.replace('<![CDATA[','')
        ret = ret.replace(']]>','')
 
        return ret
        
=======
	index = json.loads(soup)

	for series in index:
		series_iter = programme.append(None, [series['title'], series['id'], None, None])
		programme.append(series_iter, ['Loading...', None, None, None])

def parse_categories(soup):
	categories_list = []

	"""
	<category id="pre-school" genre="true">
		<name>ABC 4 Kids</name>
	</category>
	"""

	# This next line is the magic to make recursive=False work (wtf?)
	BeautifulStoneSoup.NESTABLE_TAGS["category"] = []
	xml = BeautifulStoneSoup(soup)

	# Get all the top level categories, except the alphabetical ones, and
	# ABC1/2/3/4
	for cat in xml.find('categories').findAll('category', recursive=False):

		id = cat.get('id')
		if cat.get('index') or id == 'index' or re.match(r'abc[1-4]', id):
			continue

		item = {}
		item['keyword'] = id
		item['name']    = cat.find('name').string;

		categories_list.append(item);

	return categories_list

def parse_series_items(series_iter, soup, programme):
	# HACK: replace <abc: with < because BeautifulSoup doesn't have
	# any (obvious) way to inspect inside namespaces.
	soup = soup \
		.replace('<abc:', '<') \
		.replace('</abc:', '</')

	# HACK: replace &amp; with &#38; because HTML entities aren't
	# valid in plain XML, but the ABC doesn't know that.
	soup = soup.replace('&amp;', '&#38;')

	series_xml = BeautifulStoneSoup(soup)

	for program in series_xml.findAll('item'):
		programme.append(series_iter, [
				program.find('title').string,
				None,
				program.find('videoasset').string,
				program.find('description').string,
			])
>>>>>>> 644f5942
<|MERGE_RESOLUTION|>--- conflicted
+++ resolved
@@ -102,7 +102,6 @@
 		'series' and 'items'. Series are things like 'beached az', while
 		items are things like 'beached az Episode 8'.
 	"""
-<<<<<<< HEAD
 	
 	# TODO: Check charset from HTTP response or cache
 	index_json = json.loads(soup.decode("UTF-8"))
@@ -128,6 +127,35 @@
 		index_dict.append(result)
 
 	return index_dict
+
+def parse_categories(soup):
+	categories_list = []
+
+	"""
+	<category id="pre-school" genre="true">
+		<name>ABC 4 Kids</name>
+	</category>
+	"""
+
+	# This next line is the magic to make recursive=False work (wtf?)
+	BeautifulStoneSoup.NESTABLE_TAGS["category"] = []
+	xml = BeautifulStoneSoup(soup)
+
+	# Get all the top level categories, except the alphabetical ones, and
+	# ABC1/2/3/4
+	for cat in xml.find('categories').findAll('category', recursive=False):
+
+		id = cat.get('id')
+		if cat.get('index') or id == 'index' or re.match(r'abc[1-4]', id):
+			continue
+
+		item = {}
+		item['keyword'] = id
+		item['name']    = cat.find('name').string;
+
+		categories_list.append(item);
+
+	return categories_list
 
 def parse_series_items(series_json):
 	items = []
@@ -285,61 +313,4 @@
         ret = ret.replace(']]>','')
  
         return ret
-        
-=======
-	index = json.loads(soup)
-
-	for series in index:
-		series_iter = programme.append(None, [series['title'], series['id'], None, None])
-		programme.append(series_iter, ['Loading...', None, None, None])
-
-def parse_categories(soup):
-	categories_list = []
-
-	"""
-	<category id="pre-school" genre="true">
-		<name>ABC 4 Kids</name>
-	</category>
-	"""
-
-	# This next line is the magic to make recursive=False work (wtf?)
-	BeautifulStoneSoup.NESTABLE_TAGS["category"] = []
-	xml = BeautifulStoneSoup(soup)
-
-	# Get all the top level categories, except the alphabetical ones, and
-	# ABC1/2/3/4
-	for cat in xml.find('categories').findAll('category', recursive=False):
-
-		id = cat.get('id')
-		if cat.get('index') or id == 'index' or re.match(r'abc[1-4]', id):
-			continue
-
-		item = {}
-		item['keyword'] = id
-		item['name']    = cat.find('name').string;
-
-		categories_list.append(item);
-
-	return categories_list
-
-def parse_series_items(series_iter, soup, programme):
-	# HACK: replace <abc: with < because BeautifulSoup doesn't have
-	# any (obvious) way to inspect inside namespaces.
-	soup = soup \
-		.replace('<abc:', '<') \
-		.replace('</abc:', '</')
-
-	# HACK: replace &amp; with &#38; because HTML entities aren't
-	# valid in plain XML, but the ABC doesn't know that.
-	soup = soup.replace('&amp;', '&#38;')
-
-	series_xml = BeautifulStoneSoup(soup)
-
-	for program in series_xml.findAll('item'):
-		programme.append(series_iter, [
-				program.find('title').string,
-				None,
-				program.find('videoasset').string,
-				program.find('description').string,
-			])
->>>>>>> 644f5942
+        