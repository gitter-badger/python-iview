--- conflicted
+++ resolved
@@ -23,33 +23,24 @@
 		params.setdefault(param.get('name'), param.get('value'))
 
 	# should look like "rtmp://cp53909.edgefcs.net/ondemand"
-<<<<<<< HEAD
 	# Looks like the ABC don't always include this field.
 	# If not included, that's okay -- ABC usually gives us the server in the auth result as well.
 	rtmp_url = params['server_streaming']
-=======
-	rtmp_url = xml.find('param', attrs={'name':'server_streaming'}).get('value')
-	categories_url = str(xml.find('param', attrs={'name':'categories'}).get('value'))
+	categories_url = params['categories']
 	highlights_url = str(xml.find('param', attrs={'name':'highlights'}).get('value'))
 	categories_url = "http://www.abc.net.au/iview/" + categories_url
 	print "CAtegories: " + categories_url
->>>>>>> 01575e5e
 	rtmp_chunks = rtmp_url.split('/')
 
 	return {
 		'rtmp_url'  : rtmp_url,
 		'rtmp_host' : rtmp_chunks[2],
 		'rtmp_app'  : rtmp_chunks[3],
-<<<<<<< HEAD
 		'auth_url'  : params['auth'],
 		'api_url' : params['api'],
-		'categories_url' : params['categories'],
-		'captions_url' : params['captions'],
-=======
-		'index_url' : xml.find('param', attrs={'name':'index'}).get('value'),
 		'categories_url' : categories_url,
 		'highlights_url' : highlights_url,
->>>>>>> 01575e5e
+		'captions_url' : params['captions'],
 	}
 
 def parse_auth(soup, iview_config):
@@ -111,7 +102,6 @@
 		'series' and 'items'. Series are things like 'beached az', while
 		items are things like 'beached az Episode 8'.
 	"""
-<<<<<<< HEAD
 	
 	# TODO: Check charset from HTTP response or cache
 	index_json = json.loads(soup.decode("UTF-8"))
@@ -202,6 +192,72 @@
 	
 	return result
 
+def parse_highlights(xml):
+
+	soup = BeautifulStoneSoup(xml)
+
+	highlightList = []
+
+	for series in soup('series'):
+                #print "found a series: " + str(series('title')[0].contents)
+                #series_iter = programme.append(None, [series.find('title').string, series.get('id'), None, None])
+                tempSeries = dict()
+                tempSeries['title'] = str(strip_CDATA(series('title')[0].contents[0]))
+                tempSeries['thumbURL'] = str(series('thumb')[0].contents[0])
+		tempSeries['keywords'] = series('keywords')
+		tempSeries['seriesID'] = str(series['id'])
+
+		highlightList.append(tempSeries)
+
+	return highlightList
+
+def parse_categories(xml):
+	# soup = BeautifulStoneSoup(xml)
+	xml = xml.replace("\n", "")
+	xml = xml.replace("\t", "")
+	xml = xml.replace('\^M', "")
+	xml = xml.replace("\^M", "")
+	print "length of xml: " + str(len(xml))
+	xml = xml.replace(xml[38], "")
+	
+	from xml.dom.minidom import parseString
+	
+	doc = parseString(xml)
+	
+
+	categories = {}
+	subcategories = {}
+	subIDs = []
+	orderID = 0
+
+	for category in doc.getElementsByTagName("category"):
+		if (not category.getAttribute("id") == "test") and (not category.getAttribute("id") in subIDs):
+			#print category.getAttribute("id")
+			tempCategory = dict()
+			tempCategory['categoryID'] = str(category.getAttribute("id"))
+			tempCategory['isGenre'] = category.getAttribute("genre") == "true"
+			tempCategory['name'] = category.firstChild.firstChild.nodeValue
+			tempCategory['orderID'] = orderID #For some reason python 2.4 isn't retaining the order in the dicts
+			#tempCategory['series'] = []
+			tempCategory['children'] = []
+
+			if tempCategory['isGenre']:
+				for subCategory in category.getElementsByTagName("category"):
+					tempSubCategory = dict()
+					tempSubCategory['categoryID'] = str(subCategory.getAttribute("id"))
+					tempSubCategory['name'] = str(subCategory.firstChild.firstChild.nodeValue)
+					tempSubCategory['parent'] = tempCategory
+					tempCategory['children'].append(tempSubCategory)
+
+					#print "\tFound a sub-category: " + tempSubCategory.name
+					subIDs.append(subCategory.getAttribute("id"))
+					subcategories[tempSubCategory['categoryID']] = tempSubCategory
+			
+			orderID = orderID + 1
+			categories[tempCategory['categoryID']] = tempCategory
+			
+	return (categories, subcategories)
+
 def parse_captions(soup):
 	"""	Converts custom iView captions into SRT format, usable in most
 		decent media players.
@@ -222,104 +278,10 @@
 		i += 1
 
 	return output
-=======
-	xml = BeautifulStoneSoup(soup)
-
-	for series in xml.findAll('series'):
-		series_iter = programme.append(None, [series.find('title').string, series.get('id'), None, None])
-		programme.append(series_iter, ['Loading...', None, None, None])
-
-def parse_series_items(series_iter, soup, programme):
-	# HACK: replace <abc: with < because BeautifulSoup doesn't have
-	# any (obvious) way to inspect inside namespaces.
-	soup = soup \
-		.replace('<abc:', '<') \
-		.replace('</abc:', '</')
-
-	# HACK: replace &amp; with &#38; because HTML entities aren't
-	# valid in plain XML, but the ABC doesn't know that.
-	soup = soup.replace('&amp;', '&#38;')
-
-	series_xml = BeautifulStoneSoup(soup)
-
-	for program in series_xml.findAll('item'):
-		programme.append(series_iter, [
-				program.find('title').string,
-				None,
-				program.find('videoasset').string,
-				program.find('description').string,
-			])
-
-def parse_highlights(xml):
-
-	soup = BeautifulStoneSoup(xml)
-
-	highlightList = []
-
-	for series in soup('series'):
-                #print "found a series: " + str(series('title')[0].contents)
-                #series_iter = programme.append(None, [series.find('title').string, series.get('id'), None, None])
-                tempSeries = dict()
-                tempSeries['title'] = str(strip_CDATA(series('title')[0].contents[0]))
-                tempSeries['thumbURL'] = str(series('thumb')[0].contents[0])
-		tempSeries['keywords'] = series('keywords')
-		tempSeries['seriesID'] = str(series['id'])
-
-		highlightList.append(tempSeries)
-
-	return highlightList
-
-def parse_categories(xml):
-	# soup = BeautifulStoneSoup(xml)
-	xml = xml.replace("\n", "")
-	xml = xml.replace("\t", "")
-	xml = xml.replace('\^M', "")
-	xml = xml.replace("\^M", "")
-	print "length of xml: " + str(len(xml))
-	xml = xml.replace(xml[38], "")
-	
-	from xml.dom.minidom import parseString
-	
-	doc = parseString(xml)
-	
-
-	categories = {}
-	subcategories = {}
-	subIDs = []
-	orderID = 0
-
-	for category in doc.getElementsByTagName("category"):
-		if (not category.getAttribute("id") == "test") and (not category.getAttribute("id") in subIDs):
-			#print category.getAttribute("id")
-			tempCategory = dict()
-			tempCategory['categoryID'] = str(category.getAttribute("id"))
-			tempCategory['isGenre'] = category.getAttribute("genre") == "true"
-			tempCategory['name'] = category.firstChild.firstChild.nodeValue
-			tempCategory['orderID'] = orderID #For some reason python 2.4 isn't retaining the order in the dicts
-			#tempCategory['series'] = []
-			tempCategory['children'] = []
-
-			if tempCategory['isGenre']:
-				for subCategory in category.getElementsByTagName("category"):
-					tempSubCategory = dict()
-					tempSubCategory['categoryID'] = str(subCategory.getAttribute("id"))
-					tempSubCategory['name'] = str(subCategory.firstChild.firstChild.nodeValue)
-					tempSubCategory['parent'] = tempCategory
-					tempCategory['children'].append(tempSubCategory)
-
-					#print "\tFound a sub-category: " + tempSubCategory.name
-					subIDs.append(subCategory.getAttribute("id"))
-					subcategories[tempSubCategory['categoryID']] = tempSubCategory
-			
-			orderID = orderID + 1
-			categories[tempCategory['categoryID']] = tempCategory
-			
-	return (categories, subcategories)
 
 def strip_CDATA(string):
         ret = string.replace('<![CDATA[','')
         ret = ret.replace(']]>','')
  
         return ret
-        
->>>>>>> 01575e5e
+        