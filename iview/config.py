--- conflicted
+++ resolved
@@ -12,13 +12,8 @@
 
 user_agent = 'Python-iView %s%s' % (version, os_string)
 
-<<<<<<< HEAD
-config_url   = 'http://www.abc.net.au/iview/xml/config.xml?r=%d' % api_version
-=======
 base_url   = 'http://www.abc.net.au/iview/'
 config_url   = 'xml/config.xml?r=%d' % api_version
-series_url   = 'api/series_mrss.htm?id=%s'
->>>>>>> 0b16448d
 
 akamai_playpath_prefix = 'flash/playback/_definst_/'
 
@@ -41,17 +36,10 @@
 socks_proxy_host = None
 socks_proxy_port = 1080
 
-<<<<<<< HEAD
 # Name of streaming host to override, or 'None' to use the host from the auth
 # response.  The host name should be one of the keys in 'stream_hosts', or
 # the special value 'default', which invokes a default server from the config
 # response, probably the same as 'Akamai'.
-=======
-# Name of streaming host to override.  If 'None', the host from the auth URL
-# is not overridden.  Otherwise, this should be one of the keys in 'stream_
-# hosts', or the special value 'default', which invokes a default server from
-# the config URL, probably the same as 'Akamai'.
->>>>>>> 0b16448d
 override_host = None
 
 stream_hosts = {
@@ -70,13 +58,9 @@
 		bwtest='rtmp://203.18.195.10/live',
 		path='',
 	),
-<<<<<<< HEAD
 }
 
 # IP address to provide in the auth request, forcing a different ISP and
 # streaming host to be returned.  The address '22.22.22.22' forces the
 # default metered host.
-ip = None
-=======
-}
->>>>>>> 0b16448d
+ip = None