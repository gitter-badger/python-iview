--- conflicted
+++ resolved
@@ -174,7 +174,7 @@
 	else:
 		method = fetch_hds
 	return method(url, auth, execvp=execvp, dest_file=dest_file,
-		quiet=quiet, resume=resume)
+		quiet=quiet, resume=resume, frontend=frontend)
 
 def fetch_rtmp(url, auth, dest_file, **kw):
 	ext = url.split('.')[-1]
@@ -190,17 +190,9 @@
 			app=auth['rtmp_app'] + '?auth=' + auth['token'],
 			playpath=url,
 			flv=dest_file,
-<<<<<<< HEAD
 		**kw)
 
 def fetch_hds(file, auth, dest_file, **kw):
 	from . import hds
 	url = urljoin(auth['server'], auth['path'])
-	return hds.fetch(url, file, auth['tokenhd'], dest_file=dest_file)
-=======
-			resume=resume,
-			execvp=execvp,
-			quiet=quiet,
-			frontend=frontend,
-		)
->>>>>>> 4054a781
+	return hds.fetch(url, file, auth['tokenhd'], dest_file=dest_file)