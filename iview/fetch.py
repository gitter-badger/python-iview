--- conflicted
+++ resolved
@@ -2,16 +2,12 @@
 from . import comm
 import os
 import subprocess
-<<<<<<< HEAD
 import threading
 import re
 from locale import getpreferredencoding
 from . import hds
 from urllib.parse import urlsplit, urljoin
 import sys
-=======
-from urllib.parse import urljoin
->>>>>>> 0b16448d
 
 def get_filename(url):
 	return ''.join((
