--- conflicted
+++ resolved
@@ -263,27 +263,18 @@
             self.frontend.done()
 
 def hds_open_file(*pos, dest_file, **kw):
-<<<<<<< HEAD
-	'''Handle special file name "-" representing "stdout"'''
-	if dest_file == "-":
-		dest_file = sys.stdout.detach()
-		sys.stdout = None
-	else:
-		flags = os.O_RDWR | os.O_CREAT  # Create but do not truncate
-		for flag in (
-		"O_BINARY", "O_CLOEXEC", "O_NOINHERIT", "O_SEQUENTIAL"):
-			flags |= getattr(os, flag, 0)
-		mode = (S_IRUSR | S_IWUSR | S_IRGRP | S_IWGRP |
-		    S_IROTH | S_IWOTH)
-		fd = os.open(dest_file, flags, mode)
-		dest_file = os.fdopen(fd, "wb")
-	with dest_file:
-		return hds.fetch(*pos, dest_file=dest_file, **kw)
-=======
     '''Handle special file name "-" representing "stdout"'''
     if dest_file == "-":
-        return hds.fetch(*pos, dest_file=sys.stdout.buffer, **kw)
+        dest_file = sys.stdout.detach()
+        sys.stdout = None
     else:
-        with open(dest_file, "wb") as dest_file:
-            return hds.fetch(*pos, dest_file=dest_file, **kw)
->>>>>>> 14b49ad3
+        flags = os.O_RDWR | os.O_CREAT  # Create but do not truncate
+        for flag in (
+        "O_BINARY", "O_CLOEXEC", "O_NOINHERIT", "O_SEQUENTIAL"):
+            flags |= getattr(os, flag, 0)
+        mode = (S_IRUSR | S_IWUSR | S_IRGRP | S_IWGRP |
+            S_IROTH | S_IWOTH)
+        fd = os.open(dest_file, flags, mode)
+        dest_file = os.fdopen(fd, "wb")
+    with dest_file:
+        return hds.fetch(*pos, dest_file=dest_file, **kw)