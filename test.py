--- conflicted
+++ resolved
@@ -27,12 +27,7 @@
             def get_captions(url):
                 return "dummy captions"
         
-<<<<<<< HEAD
         with substattr(self.iview_cli.iview, comm), \
-        substattr(self.iview_cli, "stderr", StringIO()), \
-=======
-        with substattr(self.iview_cli.iview, "comm", comm), \
->>>>>>> 43eeedb9
         TemporaryDirectory(prefix="python-iview.") as dir:
             output = os.path.join(dir, "programme.srt")
             self.iview_cli.subtitles("programme.mp4", output)
