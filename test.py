#! /usr/bin/env python3

from unittest import TestCase
import os.path
import imp
from contextlib import contextmanager
from tempfile import TemporaryDirectory
import sys
<<<<<<< HEAD
from io import BytesIO, TextIOWrapper, StringIO
=======
from io import BytesIO, TextIOWrapper

try:  # Python 3.4
    from importlib import reload
except ImportError:  # Python < 3.4
    from imp import reload
>>>>>>> 205bf70d

class TestCli(TestCase):
    def setUp(self):
        path = os.path.join(os.path.dirname(__file__), "iview-cli")
        self.iview_cli = load_script(path, "iview-cli")
        self.iview_cli.set_proxy()
    
    def test_subtitles(self):
        class comm:
            def get_config():
                pass
            def get_captions(url):
                return "dummy captions"
        
        with substattr(self.iview_cli.iview, "comm", comm), \
        substattr(self.iview_cli, "stderr", StringIO()), \
        TemporaryDirectory(prefix="python-iview.") as dir:
            output = os.path.join(dir, "programme.srt")
            self.iview_cli.subtitles("programme.mp4", output)
            with substattr(sys, "stdout", TextIOWrapper(BytesIO())):
                self.iview_cli.subtitles("programme.mp4", "-")

class TestF4v(TestCase):
    def test_read_box(self):
        import iview.hds
        stream = BytesIO(bytes.fromhex("0000 000E") + b"mdat")
        self.assertEqual((b"mdat", 6), iview.hds.read_box_header(stream))
        stream = BytesIO(bytes.fromhex("0000 0001") + b"mdat" +
            bytes.fromhex("0000 0000 0000 0016"))
        self.assertEqual((b"mdat", 6), iview.hds.read_box_header(stream))
        self.assertEqual((None, None), iview.hds.read_box_header(BytesIO()))

class TestGui(TestCase):
    def setUp(self):
        path = os.path.join(os.path.dirname(__file__), "iview-gtk")
        self.iview_gtk = load_script(path, "iview-gtk")
    
    def test_livestream(self):
        """Item with "livestream" (r) key but no "url" (n) key"""
        class view:
            def get_model():
                return model
        class model:
            def iter_children(iter):
                return (None, None)
            def get_value(iter, index):
                return iter[index]
            def append(iter, item):
                pass
            def remove(iter):
                pass
        
        def series_api(key, value=""):
            json = b"""[{
                "a": "100",
                "b": "Dummy series",
                "f": [
                    {"b": "Relative URL programme", "r": "dummy.mp4"},
                    {
                        "b": "Absolute URL programme",
                        "r": "rtmp://host/live/stream-qual@999"
                    }
                ]
            }]"""
            return self.iview_gtk.iview.comm.parser.parse_series_api(json)
        
        with substattr(self.iview_gtk.iview.comm, series_api):
            iter = (None, dict(id="100"))
            self.iview_gtk.load_series_items(view, iter, None)

class TestParse(TestCase):
    def test_date(self):
        """Test various date formats that have been seen"""
        
        import iview.parser
        from datetime import datetime
        for (input, expected) in (
            ("2014-02-07 21:00:00", datetime(2014, 2, 7, 21)),  # Normal
            ("2014-02-13", datetime(2014, 2, 13)),  # News 24
            ("0000-00-00 00:00:00", None),  # QI series 6 episode 11
        ):
            self.assertEqual(expected, iview.parser.parse_date(input))

<<<<<<< HEAD
=======
import iview.comm

class TestProxy(TestCase):
    class DirectSocket(Exception):
        pass
    
    def run(self, *pos, **kw):
        import socket as socketmod
        def socket(*pos, **kw):
            raise self.DirectSocket("socket.socket() called")
        with substattr(socketmod, socket):
            return TestCase.run(self, *pos, **kw)
    
    def test_patching(self):
        """Ensure test case monkey patching works"""
        self.common(self.DirectSocket)
    
    def test_no_direct(self):
        """Ensure all connections are proxied"""
        import iview.config
        
        # Cannot use None to indicate module was absent
        realsocks = sys.modules.get("socks", "absent")
        
        class SocketProxied(Exception):
            pass
        class socks:
            def socksocket(*pos, **kw):
                raise SocketProxied()
            PROXY_TYPE_SOCKS5 = None
            def setdefaultproxy(*pos, **kw):
                pass
        sys.modules["socks"] = socks
        try:
            # Set dummy proxy values to enable proxy code
            with substattr(iview.config, "socks_proxy_host", True), \
            substattr(iview.config, "socks_proxy_port", True):
                reload(iview.comm)
                return self.common(SocketProxied)
        finally:
            if realsocks == "absent":
                del sys.modules["socks"]
            else:
                sys.modules["socks"] = realsocks
            reload(iview.comm)  # Reconfigure after resetting proxy settings
    
    def common(self, exception):
        from iview import hds
        self.assertRaises(exception, iview.comm.get_config)
        
        iview_config = dict(api_url=None, headers=dict(), auth_url=None)
        with substattr(iview.comm, "iview_config", iview_config):
            self.assertRaises(exception, iview.comm.get_index)
            self.assertRaises(exception, iview.comm.get_auth)
        
        self.assertRaises(exception, hds.fetch,
            "http://localhost/", "media path", "hdnea", dest_file=None)

>>>>>>> 205bf70d
@contextmanager
def substattr(obj, attr, *value):
    if value:
        (value,) = value
    else:
        value = attr
        attr = attr.__name__
    
    orig = getattr(obj, attr)
    try:
        setattr(obj, attr, value)
        yield value
    finally:
        setattr(obj, attr, orig)

def load_script(path, name):
    with open(path, "rb") as file:
        return imp.load_module(name, file, path,
                ("", "rb", imp.PY_SOURCE))

if __name__ == "__main__":
    import unittest
    unittest.main()<|MERGE_RESOLUTION|>--- conflicted
+++ resolved
@@ -6,16 +6,12 @@
 from contextlib import contextmanager
 from tempfile import TemporaryDirectory
 import sys
-<<<<<<< HEAD
 from io import BytesIO, TextIOWrapper, StringIO
-=======
-from io import BytesIO, TextIOWrapper
 
 try:  # Python 3.4
     from importlib import reload
 except ImportError:  # Python < 3.4
     from imp import reload
->>>>>>> 205bf70d
 
 class TestCli(TestCase):
     def setUp(self):
@@ -99,8 +95,6 @@
         ):
             self.assertEqual(expected, iview.parser.parse_date(input))
 
-<<<<<<< HEAD
-=======
 import iview.comm
 
 class TestProxy(TestCase):
@@ -159,7 +153,6 @@
         self.assertRaises(exception, hds.fetch,
             "http://localhost/", "media path", "hdnea", dest_file=None)
 
->>>>>>> 205bf70d
 @contextmanager
 def substattr(obj, attr, *value):
     if value:
